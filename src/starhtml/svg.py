"""Simple SVG FT elements"""

<<<<<<< HEAD
from fastcore.meta import delegates
from fastcore.utils import *
from fastcore.xml import FT

from .common import *
from .components import *
from .xtend import *
=======
from typing import Any

from fastcore.meta import delegates
from fastcore.utils import partial
from fastcore.xml import FT

from .components import ft_datastar
>>>>>>> f7cdc5f9

__all__ = [
    "g",
    "svg_inb",
    "Svg",
    "ft_svg",
    "Rect",
    "Circle",
    "Ellipse",
    "transformd",
    "Line",
    "Polyline",
    "Polygon",
    "Text",
    "PathFT",
    "Path",
    "SvgOob",
    "SvgInb",
    "AltGlyph",
    "AltGlyphDef",
    "AltGlyphItem",
    "Animate",
    "AnimateColor",
    "AnimateMotion",
    "AnimateTransform",
    "ClipPath",
    "Color_profile",
    "Cursor",
    "Defs",
    "Desc",
    "FeBlend",
    "FeColorMatrix",
    "FeComponentTransfer",
    "FeComposite",
    "FeConvolveMatrix",
    "FeDiffuseLighting",
    "FeDisplacementMap",
    "FeDistantLight",
    "FeFlood",
    "FeFuncA",
    "FeFuncB",
    "FeFuncG",
    "FeFuncR",
    "FeGaussianBlur",
    "FeImage",
    "FeMerge",
    "FeMergeNode",
    "FeMorphology",
    "FeOffset",
    "FePointLight",
    "FeSpecularLighting",
    "FeSpotLight",
    "FeTile",
    "FeTurbulence",
    "Filter",
    "Font",
    "Font_face",
    "Font_face_format",
    "Font_face_name",
    "Font_face_src",
    "Font_face_uri",
    "ForeignObject",
    "G",
    "Glyph",
    "GlyphRef",
    "Hkern",
    "Image",
    "LinearGradient",
    "Marker",
    "Mask",
    "Metadata",
    "Missing_glyph",
    "Mpath",
    "Pattern",
    "RadialGradient",
    "Set",
    "Stop",
    "Switch",
    "Symbol",
    "TextPath",
    "Tref",
    "Tspan",
    "Use",
    "View",
    "Vkern",
    "Template",
]

_all_ = [
    "AltGlyph",
    "AltGlyphDef",
    "AltGlyphItem",
    "Animate",
    "AnimateColor",
    "AnimateMotion",
    "AnimateTransform",
    "ClipPath",
    "Color_profile",
    "Cursor",
    "Defs",
    "Desc",
    "FeBlend",
    "FeColorMatrix",
    "FeComponentTransfer",
    "FeComposite",
    "FeConvolveMatrix",
    "FeDiffuseLighting",
    "FeDisplacementMap",
    "FeDistantLight",
    "FeFlood",
    "FeFuncA",
    "FeFuncB",
    "FeFuncG",
    "FeFuncR",
    "FeGaussianBlur",
    "FeImage",
    "FeMerge",
    "FeMergeNode",
    "FeMorphology",
    "FeOffset",
    "FePointLight",
    "FeSpecularLighting",
    "FeSpotLight",
    "FeTile",
    "FeTurbulence",
    "Filter",
    "Font",
    "Font_face",
    "Font_face_format",
    "Font_face_name",
    "Font_face_src",
    "Font_face_uri",
    "ForeignObject",
    "G",
    "Glyph",
    "GlyphRef",
    "Hkern",
    "Image",
    "LinearGradient",
    "Marker",
    "Mask",
    "Metadata",
    "Missing_glyph",
    "Mpath",
    "Pattern",
    "RadialGradient",
    "Set",
    "Stop",
    "Switch",
    "Symbol",
    "TextPath",
    "Tref",
    "Tspan",
    "Use",
    "View",
    "Vkern",
    "Template",
]

<<<<<<< HEAD
g = globals()
for o in _all_:
    g[o] = partial(ft_datastar, o[0].lower() + o[1:])


def Svg(*args, viewBox=None, h=None, w=None, height=None, width=None, xmlns="http://www.w3.org/2000/svg", **kwargs):
=======
g: dict[str, Any] = globals()
for o in _all_:
    g[o] = partial(ft_datastar, o[0].lower() + o[1:])  # type: ignore[misc]


def Svg(
    *args: Any,
    viewBox: str | None = None,
    h: int | str | None = None,
    w: int | str | None = None,
    height: int | str | None = None,
    width: int | str | None = None,
    xmlns: str = "http://www.w3.org/2000/svg",
    **kwargs: Any,
) -> FT:
>>>>>>> f7cdc5f9
    "An SVG tag; xmlns is added automatically, and viewBox defaults to height and width if not provided"
    if h:
        height = h
    if w:
        width = w
    if not viewBox and height and width:
        viewBox = f"0 0 {width} {height}"
    return ft_svg("svg", *args, xmlns=xmlns, viewBox=viewBox, height=height, width=width, **kwargs)


@delegates(ft_datastar)
def ft_svg(
    tag: str,
<<<<<<< HEAD
    *c,
    transform=None,
    opacity=None,
    clip=None,
    mask=None,
    filter=None,
    vector_effect=None,
    pointer_events=None,
    **kwargs,
):
=======
    *c: Any,
    transform: str | None = None,
    opacity: int | float | str | None = None,
    clip: str | None = None,
    mask: str | None = None,
    filter: str | None = None,
    vector_effect: str | None = None,
    pointer_events: str | None = None,
    **kwargs: Any,
) -> FT:
>>>>>>> f7cdc5f9
    "Create a standard `FT` element with some SVG-specific attrs"
    return ft_datastar(
        tag,
        *c,
        transform=transform,
        opacity=opacity,
        clip=clip,
        mask=mask,
        filter=filter,
        vector_effect=vector_effect,
        pointer_events=pointer_events,
        **kwargs,
    )


@delegates(ft_svg)
def Rect(width, height, x=0, y=0, fill=None, stroke=None, stroke_width=None, rx=None, ry=None, **kwargs):
    "A standard SVG `rect` element"
    return ft_svg(
        "rect",
        width=width,
        height=height,
        x=x,
        y=y,
        fill=fill,
        stroke=stroke,
        stroke_width=stroke_width,
        rx=rx,
        ry=ry,
        **kwargs,
    )


@delegates(ft_svg)
def Circle(r, cx=0, cy=0, fill=None, stroke=None, stroke_width=None, **kwargs):
    "A standard SVG `circle` element"
    return ft_svg("circle", r=r, cx=cx, cy=cy, fill=fill, stroke=stroke, stroke_width=stroke_width, **kwargs)


@delegates(ft_svg)
def Ellipse(rx, ry, cx=0, cy=0, fill=None, stroke=None, stroke_width=None, **kwargs):
    "A standard SVG `ellipse` element"
    return ft_svg("ellipse", rx=rx, ry=ry, cx=cx, cy=cy, fill=fill, stroke=stroke, stroke_width=stroke_width, **kwargs)


def transformd(
    translate: tuple | None = None,
    scale: tuple | None = None,
    rotate: tuple | None = None,
    skewX: int | float | None = None,
    skewY: int | float | None = None,
    matrix: tuple | None = None,
) -> dict[str, str]:
    "Create an SVG `transform` kwarg dict"
    funcs = []
    if translate is not None:
        funcs.append(f"translate{translate}")
    if scale is not None:
        funcs.append(f"scale{scale}")
    if rotate is not None:
        funcs.append(f"rotate({','.join(map(str, rotate))})")
    if skewX is not None:
        funcs.append(f"skewX({skewX})")
    if skewY is not None:
        funcs.append(f"skewY({skewY})")
    if matrix is not None:
        funcs.append(f"matrix{matrix}")
    return dict(transform=" ".join(funcs)) if funcs else {}


@delegates(ft_svg)
def Line(x1, y1, x2=0, y2=0, stroke="black", w=None, stroke_width=1, **kwargs):
    "A standard SVG `line` element"
    if w:
        stroke_width = w
    return ft_svg("line", x1=x1, y1=y1, x2=x2, y2=y2, stroke=stroke, stroke_width=stroke_width, **kwargs)


@delegates(ft_svg)
def Polyline(*args, points=None, fill=None, stroke=None, stroke_width=None, **kwargs):
    "A standard SVG `polyline` element"
    if points is None:
        points = " ".join(f"{x},{y}" for x, y in args)
    return ft_svg("polyline", points=points, fill=fill, stroke=stroke, stroke_width=stroke_width, **kwargs)


@delegates(ft_svg)
def Polygon(*args, points=None, fill=None, stroke=None, stroke_width=None, **kwargs):
    "A standard SVG `polygon` element"
    if points is None:
        points = " ".join(f"{x},{y}" for x, y in args)
    return ft_svg("polygon", points=points, fill=fill, stroke=stroke, stroke_width=stroke_width, **kwargs)


@delegates(ft_svg)
def Text(
    *args,
    x=0,
    y=0,
    font_family=None,
    font_size=None,
    fill=None,
    text_anchor=None,
    dominant_baseline=None,
    font_weight=None,
    font_style=None,
    text_decoration=None,
    **kwargs,
):
    "A standard SVG `text` element"
    return ft_svg(
        "text",
        *args,
        x=x,
        y=y,
        font_family=font_family,
        font_size=font_size,
        fill=fill,
        text_anchor=text_anchor,
        dominant_baseline=dominant_baseline,
        font_weight=font_weight,
        font_style=font_style,
        text_decoration=text_decoration,
        **kwargs,
    )


class PathFT(FT):
<<<<<<< HEAD
    def _append_cmd(self, cmd):
        if not isinstance(self.d, str):
            self.d = cmd
        else:
            self.d += f" {cmd}"
        return self

    def M(self, x, y):
=======
    def _append_cmd(self, cmd: str) -> "PathFT":
        if not isinstance(self.d, str):
            self.d = cmd  # type: ignore[attr-defined]
        else:
            self.d += f" {cmd}"  # type: ignore[attr-defined]
        return self

    def M(self, x: int | float, y: int | float) -> "PathFT":
>>>>>>> f7cdc5f9
        "Move to."
        return self._append_cmd(f"M{x} {y}")

    def L(self, x: int | float, y: int | float) -> "PathFT":
        "Line to."
        return self._append_cmd(f"L{x} {y}")

    def H(self, x: int | float) -> "PathFT":
        "Horizontal line to."
        return self._append_cmd(f"H{x}")

    def V(self, y: int | float) -> "PathFT":
        "Vertical line to."
        return self._append_cmd(f"V{y}")

    def Z(self) -> "PathFT":
        "Close path."
        return self._append_cmd("Z")

    def C(
        self, x1: int | float, y1: int | float, x2: int | float, y2: int | float, x: int | float, y: int | float
    ) -> "PathFT":
        "Cubic Bézier curve."
        return self._append_cmd(f"C{x1} {y1} {x2} {y2} {x} {y}")

    def S(self, x2: int | float, y2: int | float, x: int | float, y: int | float) -> "PathFT":
        "Smooth cubic Bézier curve."
        return self._append_cmd(f"S{x2} {y2} {x} {y}")

    def Q(self, x1: int | float, y1: int | float, x: int | float, y: int | float) -> "PathFT":
        "Quadratic Bézier curve."
        return self._append_cmd(f"Q{x1} {y1} {x} {y}")

    def T(self, x: int | float, y: int | float) -> "PathFT":
        "Smooth quadratic Bézier curve."
        return self._append_cmd(f"T{x} {y}")

    def A(
        self,
        rx: int | float,
        ry: int | float,
        x_axis_rotation: int | float,
        large_arc_flag: int,
        sweep_flag: int,
        x: int | float,
        y: int | float,
    ) -> "PathFT":
        "Elliptical Arc."
        return self._append_cmd(f"A{rx} {ry} {x_axis_rotation} {large_arc_flag} {sweep_flag} {x} {y}")


@delegates(ft_svg)
def Path(d="", fill=None, stroke=None, stroke_width=None, **kwargs):
    "Create a standard `path` SVG element. This is a special object"
    return ft_svg("path", d=d, fill=fill, stroke=stroke, stroke_width=stroke_width, ft_cls=PathFT, **kwargs)


def SvgOob(*args, **kwargs):
    "Wraps an SVG shape (simplified for Datastar)"
    return Svg(*args, **kwargs)


def SvgInb(*args, **kwargs):
    "Wraps an SVG shape (simplified for Datastar)"
    return Svg(*args, **kwargs)<|MERGE_RESOLUTION|>--- conflicted
+++ resolved
@@ -1,14 +1,5 @@
 """Simple SVG FT elements"""
 
-<<<<<<< HEAD
-from fastcore.meta import delegates
-from fastcore.utils import *
-from fastcore.xml import FT
-
-from .common import *
-from .components import *
-from .xtend import *
-=======
 from typing import Any
 
 from fastcore.meta import delegates
@@ -16,7 +7,6 @@
 from fastcore.xml import FT
 
 from .components import ft_datastar
->>>>>>> f7cdc5f9
 
 __all__ = [
     "g",
@@ -176,14 +166,6 @@
     "Template",
 ]
 
-<<<<<<< HEAD
-g = globals()
-for o in _all_:
-    g[o] = partial(ft_datastar, o[0].lower() + o[1:])
-
-
-def Svg(*args, viewBox=None, h=None, w=None, height=None, width=None, xmlns="http://www.w3.org/2000/svg", **kwargs):
-=======
 g: dict[str, Any] = globals()
 for o in _all_:
     g[o] = partial(ft_datastar, o[0].lower() + o[1:])  # type: ignore[misc]
@@ -199,7 +181,6 @@
     xmlns: str = "http://www.w3.org/2000/svg",
     **kwargs: Any,
 ) -> FT:
->>>>>>> f7cdc5f9
     "An SVG tag; xmlns is added automatically, and viewBox defaults to height and width if not provided"
     if h:
         height = h
@@ -213,18 +194,6 @@
 @delegates(ft_datastar)
 def ft_svg(
     tag: str,
-<<<<<<< HEAD
-    *c,
-    transform=None,
-    opacity=None,
-    clip=None,
-    mask=None,
-    filter=None,
-    vector_effect=None,
-    pointer_events=None,
-    **kwargs,
-):
-=======
     *c: Any,
     transform: str | None = None,
     opacity: int | float | str | None = None,
@@ -235,7 +204,6 @@
     pointer_events: str | None = None,
     **kwargs: Any,
 ) -> FT:
->>>>>>> f7cdc5f9
     "Create a standard `FT` element with some SVG-specific attrs"
     return ft_datastar(
         tag,
@@ -364,16 +332,6 @@
 
 
 class PathFT(FT):
-<<<<<<< HEAD
-    def _append_cmd(self, cmd):
-        if not isinstance(self.d, str):
-            self.d = cmd
-        else:
-            self.d += f" {cmd}"
-        return self
-
-    def M(self, x, y):
-=======
     def _append_cmd(self, cmd: str) -> "PathFT":
         if not isinstance(self.d, str):
             self.d = cmd  # type: ignore[attr-defined]
@@ -382,7 +340,6 @@
         return self
 
     def M(self, x: int | float, y: int | float) -> "PathFT":
->>>>>>> f7cdc5f9
         "Move to."
         return self._append_cmd(f"M{x} {y}")
 
