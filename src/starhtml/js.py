--- conflicted
+++ resolved
@@ -90,19 +90,12 @@
     dark="atom-one-dark",  # Dark theme
 ):
     "Implements browser-based syntax highlighting. Usage example [here](/tutorials/quickstart_for_web_devs.html#code-highlighting)."
-<<<<<<< HEAD
-    src = f"""
-hljs.addPlugin(new CopyButtonPlugin());
-hljs.configure({{'cssSelector': '{sel}'}});
-htmx.onLoad(hljs.highlightAll);"""
-=======
     src = (
         f"""
 hljs.addPlugin(new CopyButtonPlugin());
 hljs.configure({{'cssSelector': '{sel}'}});
 htmx.onLoad(hljs.highlightAll);"""
     )
->>>>>>> f7cdc5f9
     hjs = "highlightjs", "cdn-release", "build"
     hjc = "arronhunt", "highlightjs-copy", "dist"
     if isinstance(langs, str):
