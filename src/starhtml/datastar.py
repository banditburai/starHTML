--- conflicted
+++ resolved
@@ -65,11 +65,7 @@
     # Validate inputs
     if selector and not (selector := selector.strip()):
         selector = None
-<<<<<<< HEAD
-    if selector and not re.match(r"^[#.\[\w:*-]", selector):
-=======
     if selector and not re.match(r"^[#.\[\]_\w:*-]+$", selector):
->>>>>>> f7cdc5f9
         raise ValueError(f"Invalid selector: {selector}")
     if merge_mode not in VALID_MERGE_MODES:
         raise ValueError(f"Invalid merge mode: {merge_mode}. Valid: {', '.join(VALID_MERGE_MODES)}")
@@ -81,11 +77,7 @@
     html_parts = []
     for fragment in fragments:
         # Check if it's a StarHTML component
-<<<<<<< HEAD
-        if getattr(fragment, "__ft__", None) or getattr(fragment, "tag", None) or isinstance(fragment, list | tuple):
-=======
         if getattr(fragment, "__ft__", None) or getattr(fragment, "tag", None) or isinstance(fragment, list | tuple):  # type: ignore[misc]
->>>>>>> f7cdc5f9
             html_parts.append(to_xml(fragment, indent=False))
         else:
             html_parts.append(str(fragment))
@@ -115,11 +107,7 @@
 
         # Auto-detect selector if not provided and fragment has id
         if selector is None:
-<<<<<<< HEAD
-            attrs = getattr(fragment, "attrs", {})
-=======
             attrs = getattr(fragment, "attrs", {})  # type: ignore[misc]
->>>>>>> f7cdc5f9
             if fragment_id := attrs.get("id"):
                 selector = f"#{fragment_id}"
 
