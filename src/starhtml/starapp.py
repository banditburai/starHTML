"""The `star_app` convenience wrapper for creating StarHTML applications"""

<<<<<<< HEAD
from fastcore.utils import *
from fastlite import *

from .components import *
from .core import *
=======
from collections.abc import Callable
from typing import Any

from fastcore.utils import first
from fastlite import database

from .core import Beforeware, StarHTML, noop_body
>>>>>>> f7cdc5f9
from .live_reload import StarHTMLWithLiveReload
from .starlette import *
from .xtend import *

__all__ = ["star_app"]

<<<<<<< HEAD

def _get_tbl(dt, nm, schema):
=======
__all__ = ["star_app"]


def _get_tbl(dt: Any, nm: str, schema: dict[str, Any]) -> tuple[Any, Any]:
>>>>>>> f7cdc5f9
    render = schema.pop("render", None)
    tbl = dt[nm]
    if tbl not in dt:
        tbl.create(**schema)
    else:
        tbl.create(**schema, transform=True)
    dc = tbl.dataclass()
    if render:
        dc.__ft__ = render
    return tbl, dc


def _app_factory(*args, **kwargs) -> StarHTML | StarHTMLWithLiveReload:
    "Creates a StarHTML or StarHTMLWithLiveReload app instance"
    if kwargs.pop("live", False):
        return StarHTMLWithLiveReload(*args, **kwargs)
    kwargs.pop("reload_attempts", None)
    kwargs.pop("reload_interval", None)
    return StarHTML(*args, **kwargs)


def star_app(
<<<<<<< HEAD
    db_file: Optional[str] = None,  # Database file name, if needed
    render: Optional[callable] = None,  # Function used to render default database class
    hdrs: Optional[tuple] = None,  # Additional FT elements to add to <HEAD>
    ftrs: Optional[tuple] = None,  # Additional FT elements to add to end of <BODY>
    tbls: Optional[dict] = None,  # Experimental mapping from DB table names to dict table definitions
    before: Optional[tuple] | Beforeware = None,  # Functions to call prior to calling handler
    middleware: Optional[tuple] = None,  # Standard Starlette middleware
    live: bool = False,  # Enable live reloading
    debug: bool = False,  # Passed to Starlette, indicating if debug tracebacks should be returned on errors
    routes: Optional[tuple] = None,  # Passed to Starlette
    exception_handlers: Optional[dict] = None,  # Passed to Starlette
    on_startup: Optional[callable] = None,  # Passed to Starlette
    on_shutdown: Optional[callable] = None,  # Passed to Starlette
    lifespan: Optional[callable] = None,  # Passed to Starlette
    default_hdrs=True,  # Include default StarHTML headers?
    exts: Optional[list | str] = None,  # Extensions (deprecated, not used with Datastar)
    canonical: bool = True,  # Automatically include canonical link?
    secret_key: Optional[str] = None,  # Signing key for sessions
=======
    db_file: str | None = None,  # Database file name, if needed
    render: Callable | None = None,  # Function used to render default database class
    hdrs: tuple | None = None,  # Additional FT elements to add to <HEAD>
    ftrs: tuple | None = None,  # Additional FT elements to add to end of <BODY>
    tbls: dict[str, Any] | None = None,  # Experimental mapping from DB table names to dict table definitions
    before: tuple | Beforeware | None = None,  # Functions to call prior to calling handler
    middleware: tuple | None = None,  # Standard Starlette middleware
    live: bool = False,  # Enable live reloading
    debug: bool = False,  # Passed to Starlette, indicating if debug tracebacks should be returned on errors
    routes: tuple | None = None,  # Passed to Starlette
    exception_handlers: dict | None = None,  # Passed to Starlette
    on_startup: Callable | None = None,  # Passed to Starlette
    on_shutdown: Callable | None = None,  # Passed to Starlette
    lifespan: Callable | None = None,  # Passed to Starlette
    default_hdrs: bool = True,  # Include default StarHTML headers?
    exts: list | str | None = None,  # Extensions (deprecated, not used with Datastar)
    canonical: bool = True,  # Automatically include canonical link?
    secret_key: str | None = None,  # Signing key for sessions
>>>>>>> f7cdc5f9
    key_fname: str = ".sesskey",  # Session cookie signing key file name
    session_cookie: str = "session_",  # Session cookie name
    max_age: int = 365 * 24 * 3600,  # Session cookie expiry time
    sess_path: str = "/",  # Session cookie path
    same_site: str = "lax",  # Session cookie same site policy
    sess_https_only: bool = False,  # Session cookie HTTPS only?
<<<<<<< HEAD
    sess_domain: Optional[str] = None,  # Session cookie domain
    htmlkw: Optional[dict] = None,  # Attrs to add to the HTML tag
    bodykw: Optional[dict] = None,  # Attrs to add to the Body tag
    reload_attempts: Optional[int] = 1,  # Number of reload attempts when live reloading
    reload_interval: Optional[int] = 1000,  # Time between reload attempts in ms
    static_path: str = ".",  # Where the static file route points to, defaults to root dir
    body_wrap: callable = noop_body,  # FT wrapper for body contents
    **kwargs,
=======
    sess_domain: str | None = None,  # Session cookie domain
    htmlkw: dict | None = None,  # Attrs to add to the HTML tag
    bodykw: dict | None = None,  # Attrs to add to the Body tag
    reload_attempts: int | None = 1,  # Number of reload attempts when live reloading
    reload_interval: int | None = 1000,  # Time between reload attempts in ms
    static_path: str = ".",  # Where the static file route points to, defaults to root dir
    body_wrap: Callable = noop_body,  # FT wrapper for body contents
    **kwargs: Any,
>>>>>>> f7cdc5f9
) -> Any:
    "Create a StarHTML app with optional live reloading."
    h = tuple(hdrs) if hdrs else ()

    app = _app_factory(
        hdrs=h,
        ftrs=ftrs,
        before=before,
        middleware=middleware,
        live=live,
        debug=debug,
        routes=routes,
        exception_handlers=exception_handlers,
        on_startup=on_startup,
        on_shutdown=on_shutdown,
        lifespan=lifespan,
        default_hdrs=default_hdrs,
        secret_key=secret_key,
        canonical=canonical,
        session_cookie=session_cookie,
        max_age=max_age,
        sess_path=sess_path,
        same_site=same_site,
        sess_https_only=sess_https_only,
        sess_domain=sess_domain,
        key_fname=key_fname,
        exts=exts,
        htmlkw=htmlkw,
        reload_attempts=reload_attempts,
        reload_interval=reload_interval,
        body_wrap=body_wrap,
        **(bodykw or {}),
    )
    app.static_route_exts(static_path=static_path)

    if not db_file:
        return app, app.route

    db = database(db_file)
    if not tbls:
        tbls = {}
    if kwargs:
        if isinstance(first(kwargs.values()), dict):
            tbls = kwargs
        else:
            kwargs["render"] = render
            tbls["items"] = kwargs
    dbtbls = [_get_tbl(db.t, k, v) for k, v in tbls.items()]
    if len(dbtbls) == 1:
        dbtbls = dbtbls[0]
    return app, app.route, *dbtbls<|MERGE_RESOLUTION|>--- conflicted
+++ resolved
@@ -1,12 +1,5 @@
 """The `star_app` convenience wrapper for creating StarHTML applications"""
 
-<<<<<<< HEAD
-from fastcore.utils import *
-from fastlite import *
-
-from .components import *
-from .core import *
-=======
 from collections.abc import Callable
 from typing import Any
 
@@ -14,22 +7,12 @@
 from fastlite import database
 
 from .core import Beforeware, StarHTML, noop_body
->>>>>>> f7cdc5f9
 from .live_reload import StarHTMLWithLiveReload
-from .starlette import *
-from .xtend import *
 
-__all__ = ["star_app"]
-
-<<<<<<< HEAD
-
-def _get_tbl(dt, nm, schema):
-=======
 __all__ = ["star_app"]
 
 
 def _get_tbl(dt: Any, nm: str, schema: dict[str, Any]) -> tuple[Any, Any]:
->>>>>>> f7cdc5f9
     render = schema.pop("render", None)
     tbl = dt[nm]
     if tbl not in dt:
@@ -52,26 +35,6 @@
 
 
 def star_app(
-<<<<<<< HEAD
-    db_file: Optional[str] = None,  # Database file name, if needed
-    render: Optional[callable] = None,  # Function used to render default database class
-    hdrs: Optional[tuple] = None,  # Additional FT elements to add to <HEAD>
-    ftrs: Optional[tuple] = None,  # Additional FT elements to add to end of <BODY>
-    tbls: Optional[dict] = None,  # Experimental mapping from DB table names to dict table definitions
-    before: Optional[tuple] | Beforeware = None,  # Functions to call prior to calling handler
-    middleware: Optional[tuple] = None,  # Standard Starlette middleware
-    live: bool = False,  # Enable live reloading
-    debug: bool = False,  # Passed to Starlette, indicating if debug tracebacks should be returned on errors
-    routes: Optional[tuple] = None,  # Passed to Starlette
-    exception_handlers: Optional[dict] = None,  # Passed to Starlette
-    on_startup: Optional[callable] = None,  # Passed to Starlette
-    on_shutdown: Optional[callable] = None,  # Passed to Starlette
-    lifespan: Optional[callable] = None,  # Passed to Starlette
-    default_hdrs=True,  # Include default StarHTML headers?
-    exts: Optional[list | str] = None,  # Extensions (deprecated, not used with Datastar)
-    canonical: bool = True,  # Automatically include canonical link?
-    secret_key: Optional[str] = None,  # Signing key for sessions
-=======
     db_file: str | None = None,  # Database file name, if needed
     render: Callable | None = None,  # Function used to render default database class
     hdrs: tuple | None = None,  # Additional FT elements to add to <HEAD>
@@ -90,23 +53,12 @@
     exts: list | str | None = None,  # Extensions (deprecated, not used with Datastar)
     canonical: bool = True,  # Automatically include canonical link?
     secret_key: str | None = None,  # Signing key for sessions
->>>>>>> f7cdc5f9
     key_fname: str = ".sesskey",  # Session cookie signing key file name
     session_cookie: str = "session_",  # Session cookie name
     max_age: int = 365 * 24 * 3600,  # Session cookie expiry time
     sess_path: str = "/",  # Session cookie path
     same_site: str = "lax",  # Session cookie same site policy
     sess_https_only: bool = False,  # Session cookie HTTPS only?
-<<<<<<< HEAD
-    sess_domain: Optional[str] = None,  # Session cookie domain
-    htmlkw: Optional[dict] = None,  # Attrs to add to the HTML tag
-    bodykw: Optional[dict] = None,  # Attrs to add to the Body tag
-    reload_attempts: Optional[int] = 1,  # Number of reload attempts when live reloading
-    reload_interval: Optional[int] = 1000,  # Time between reload attempts in ms
-    static_path: str = ".",  # Where the static file route points to, defaults to root dir
-    body_wrap: callable = noop_body,  # FT wrapper for body contents
-    **kwargs,
-=======
     sess_domain: str | None = None,  # Session cookie domain
     htmlkw: dict | None = None,  # Attrs to add to the HTML tag
     bodykw: dict | None = None,  # Attrs to add to the Body tag
@@ -115,7 +67,6 @@
     static_path: str = ".",  # Where the static file route points to, defaults to root dir
     body_wrap: Callable = noop_body,  # FT wrapper for body contents
     **kwargs: Any,
->>>>>>> f7cdc5f9
 ) -> Any:
     "Create a StarHTML app with optional live reloading."
     h = tuple(hdrs) if hdrs else ()
