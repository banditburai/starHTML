--- conflicted
+++ resolved
@@ -13,27 +13,14 @@
     "load_creds",
 ]
 
-<<<<<<< HEAD
-import secrets
-=======
 import re
 import secrets
 from typing import Any
->>>>>>> f7cdc5f9
 from urllib.parse import urlencode
 
 import httpx
 from oauthlib.oauth2 import WebApplicationClient
 
-<<<<<<< HEAD
-from .common import *
-
-
-class _AppClient(WebApplicationClient):
-    id_key = "sub"
-
-    def __init__(self, client_id, client_secret, code=None, scope=None, **kwargs):
-=======
 from .common import AttrDictDefault, Beforeware, Path, RedirectResponse, load_pickle, patch, save_pickle, store_attr
 
 
@@ -51,7 +38,6 @@
         scope: str | list[str] | None = None,
         **kwargs: Any,
     ) -> None:
->>>>>>> f7cdc5f9
         super().__init__(client_id, code=code, scope=scope, **kwargs)
         self.client_secret = client_secret
 
@@ -63,9 +49,6 @@
     token_url = "https://oauth2.googleapis.com/token"
     info_url = "https://openidconnect.googleapis.com/v1/userinfo"
 
-<<<<<<< HEAD
-    def __init__(self, client_id, client_secret, code=None, scope=None, project_id=None, **kwargs):
-=======
     def __init__(
         self,
         client_id: str,
@@ -75,7 +58,6 @@
         project_id: str | None = None,
         **kwargs: Any,
     ) -> None:
->>>>>>> f7cdc5f9
         scope_pre = "https://www.googleapis.com/auth/userinfo"
         if not scope:
             scope = ["openid", f"{scope_pre}.email", f"{scope_pre}.profile"]
@@ -83,13 +65,9 @@
         self.project_id = project_id
 
     @classmethod
-<<<<<<< HEAD
-    def from_file(cls, fname, code=None, scope=None, **kwargs):
-=======
     def from_file(
         cls, fname: str, code: str | None = None, scope: list[str] | None = None, **kwargs: Any
     ) -> "GoogleAppClient":
->>>>>>> f7cdc5f9
         cred = Path(fname).read_json()["web"]
         return cls(
             cred["client_id"],
@@ -110,9 +88,6 @@
     info_url = "https://api.github.com/user"
     id_key = "id"
 
-<<<<<<< HEAD
-    def __init__(self, client_id, client_secret, code=None, scope=None, **kwargs):
-=======
     def __init__(
         self,
         client_id: str,
@@ -121,7 +96,6 @@
         scope: str | list[str] | None = None,
         **kwargs: Any,
     ) -> None:
->>>>>>> f7cdc5f9
         super().__init__(client_id, client_secret, code=code, scope=scope, **kwargs)
 
 
@@ -133,9 +107,6 @@
     token_url = f"{prefix}token"
     info_url = f"{prefix}userinfo"
 
-<<<<<<< HEAD
-    def __init__(self, client_id, client_secret, code=None, scope=None, state=None, **kwargs):
-=======
     def __init__(
         self,
         client_id: str,
@@ -145,7 +116,6 @@
         state: str | None = None,
         **kwargs: Any,
     ) -> None:
->>>>>>> f7cdc5f9
         if not scope:
             scope = ["openid", "profile"]
         if not state:
@@ -162,9 +132,6 @@
     info_url = "https://discord.com/api/users/@me"
     id_key = "id"
 
-<<<<<<< HEAD
-    def __init__(self, client_id, client_secret, is_user=False, perms=0, scope=None, **kwargs):
-=======
     def __init__(
         self,
         client_id: str,
@@ -174,7 +141,6 @@
         scope: str | None = None,
         **kwargs: Any,
     ) -> None:
->>>>>>> f7cdc5f9
         if not scope:
             scope = "applications.commands applications.commands.permissions.update identify"
         self.integration_type = 1 if is_user else 0
@@ -192,11 +158,7 @@
             d["redirect_uri"] = redirect_uri
         return f"{self.base_url}?" + urlencode(d)
 
-<<<<<<< HEAD
-    def parse_response(self, code, redirect_uri=None):
-=======
     def parse_response(self, code: str, redirect_uri: str | None = None) -> None:
->>>>>>> f7cdc5f9
         headers = {"Content-Type": "application/x-www-form-urlencoded"}
         data = dict(grant_type="authorization_code", code=code)
         if redirect_uri:
@@ -209,9 +171,6 @@
 class Auth0AppClient(_AppClient):
     "A `WebApplicationClient` for Auth0 OAuth2"
 
-<<<<<<< HEAD
-    def __init__(self, domain, client_id, client_secret, code=None, scope=None, redirect_uri="", **kwargs):
-=======
     def __init__(
         self,
         domain: str,
@@ -222,7 +181,6 @@
         redirect_uri: str = "",
         **kwargs: Any,
     ) -> None:
->>>>>>> f7cdc5f9
         self.redirect_uri, self.domain = redirect_uri, domain
         config = self._fetch_openid_config()
         self.base_url, self.token_url, self.info_url = (
@@ -237,11 +195,7 @@
         r.raise_for_status()
         return r.json()
 
-<<<<<<< HEAD
-    def login_link(self, req):
-=======
     def login_link(self, req: Any) -> str:
->>>>>>> f7cdc5f9
         d = dict(
             response_type="code",
             client_id=self.client_id,
@@ -251,10 +205,6 @@
         return f"{self.base_url}?{urlencode(d)}"
 
 
-<<<<<<< HEAD
-@patch
-def login_link(self: WebApplicationClient, redirect_uri, scope=None, state=None, **kwargs):
-=======
 @patch  # type: ignore[misc]
 def login_link(
     self: WebApplicationClient,
@@ -263,7 +213,6 @@
     state: str | None = None,
     **kwargs: Any,
 ) -> str:
->>>>>>> f7cdc5f9
     "Get a login link for this client"
     if not scope:
         scope = self.scope
@@ -272,23 +221,14 @@
     return self.prepare_request_uri(self.base_url, redirect_uri, scope, state=state, **kwargs)
 
 
-<<<<<<< HEAD
-def redir_url(request, redir_path, scheme=None):
-=======
 def redir_url(request: Any, redir_path: str, scheme: str | None = None) -> str:
->>>>>>> f7cdc5f9
     "Get the redir url for the host in `request`"
     scheme = "http" if request.url.hostname in ("localhost", "127.0.0.1") else "https"
     return f"{scheme}://{request.url.netloc}{redir_path}"
 
 
-<<<<<<< HEAD
-@patch
-def parse_response(self: _AppClient, code, redirect_uri):
-=======
 @patch  # type: ignore[misc]
 def parse_response(self: _AppClient, code: str, redirect_uri: str) -> None:
->>>>>>> f7cdc5f9
     "Get the token from the oauth2 server response"
     payload = dict(
         code=code,
@@ -302,13 +242,8 @@
     self.parse_request_body_response(r.text)
 
 
-<<<<<<< HEAD
-@patch
-def get_info(self: _AppClient, token=None):
-=======
 @patch  # type: ignore[misc]
 def get_info(self: _AppClient, token: str | None = None) -> dict[str, Any]:
->>>>>>> f7cdc5f9
     "Get the info for authenticated user"
     if not token:
         token = self.token["access_token"]
@@ -316,25 +251,15 @@
     return httpx.get(self.info_url, headers=headers).json()
 
 
-<<<<<<< HEAD
-@patch
-def retr_info(self: _AppClient, code, redirect_uri):
-=======
 @patch  # type: ignore[misc]
 def retr_info(self: _AppClient, code: str, redirect_uri: str) -> dict[str, Any]:
->>>>>>> f7cdc5f9
     "Combines `parse_response` and `get_info`"
     self.parse_response(code, redirect_uri)
     return self.get_info()
 
 
-<<<<<<< HEAD
-@patch
-def retr_id(self: _AppClient, code, redirect_uri):
-=======
 @patch  # type: ignore[misc]
 def retr_id(self: _AppClient, code: str, redirect_uri: str) -> Any:
->>>>>>> f7cdc5f9
     "Call `retr_info` and then return id/subscriber value"
     return self.retr_info(code, redirect_uri)[self.id_key]
 
@@ -342,29 +267,13 @@
 http_patterns = (r"^(localhost|127\.0\.0\.1)(:\d+)?$",)
 
 
-<<<<<<< HEAD
-def url_match(url, patterns=http_patterns):
-=======
 def url_match(url: Any, patterns: tuple[str, ...] = http_patterns) -> bool:
->>>>>>> f7cdc5f9
     return any(re.match(pattern, url.netloc.split(":")[0]) for pattern in patterns)
 
 
 class OAuth:
     def __init__(
         self,
-<<<<<<< HEAD
-        app,
-        cli,
-        skip=None,
-        redir_path="/redirect",
-        error_path="/error",
-        logout_path="/logout",
-        login_path="/login",
-        https=True,
-        http_patterns=http_patterns,
-    ):
-=======
         app: Any,
         cli: _AppClient,
         skip: list[str] | None = None,
@@ -375,7 +284,6 @@
         https: bool = True,
         http_patterns: tuple[str, ...] = http_patterns,
     ) -> None:
->>>>>>> f7cdc5f9
         if not skip:
             skip = [redir_path, error_path, login_path]
         store_attr()
@@ -414,25 +322,6 @@
             session.pop("auth", None)
             return self.logout(session)
 
-<<<<<<< HEAD
-    def redir_login(self, session):
-        return RedirectResponse(self.login_path, status_code=303)
-
-    def redir_url(self, req):
-        scheme = "http" if url_match(req.url, self.http_patterns) or not self.https else "https"
-        return redir_url(req, self.redir_path, scheme)
-
-    def login_link(self, req, scope=None, state=None):
-        return self.cli.login_link(self.redir_url(req), scope=scope, state=state)
-
-    def check_invalid(self, req, session, auth):
-        return False
-
-    def logout(self, session):
-        return self.redir_login(session)
-
-    def get_auth(self, info, ident, session, state):
-=======
     def redir_login(self, session: Any) -> RedirectResponse:
         return RedirectResponse(self.login_path, status_code=303)
 
@@ -450,7 +339,6 @@
         return self.redir_login(session)
 
     def get_auth(self, info: Any, ident: Any, session: Any, state: Any) -> Any:
->>>>>>> f7cdc5f9
         raise NotImplementedError()
 
 
@@ -462,17 +350,10 @@
 
     class Credentials:
         pass
-<<<<<<< HEAD
-
-
-@patch()
-def consent_url(self: GoogleAppClient, proj=None):
-=======
 
 
 @patch()  # type: ignore[misc]
 def consent_url(self: GoogleAppClient, proj: str | None = None) -> str:
->>>>>>> f7cdc5f9
     "Get Google OAuth consent screen URL"
     loc = "https://console.cloud.google.com/auth/clients"
     if proj is None:
@@ -480,46 +361,27 @@
     return f"{loc}/{self.client_id}?project={proj}"
 
 
-<<<<<<< HEAD
-@patch
-def update(self: Credentials):
-=======
 @patch  # type: ignore[misc]
 def update(self: "Credentials") -> "Credentials":
->>>>>>> f7cdc5f9
     "Refresh the credentials if they are expired, and return them"
     if self.expired:
         self.refresh(Request())
     return self
 
 
-<<<<<<< HEAD
-@patch
-def save(self: Credentials, fname):
-=======
 @patch  # type: ignore[misc]
 def save(self: "Credentials", fname: str) -> None:
->>>>>>> f7cdc5f9
     "Save credentials to `fname`"
     save_pickle(fname, self)
 
 
-<<<<<<< HEAD
-def load_creds(fname):
-=======
 def load_creds(fname: str) -> Any:
->>>>>>> f7cdc5f9
     "Load credentials from `fname`"
     return load_pickle(fname).update()
 
 
-<<<<<<< HEAD
-@patch
-def creds(self: GoogleAppClient):
-=======
 @patch  # type: ignore[misc]
 def creds(self: GoogleAppClient) -> "Credentials":
->>>>>>> f7cdc5f9
     "Create `Credentials` from the client, refreshing if needed"
     return Credentials(
         token=self.access_token,
