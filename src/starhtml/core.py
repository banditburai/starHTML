"""The `StarHTML` subclass of `Starlette`, along with the `RouterX` and `RouteX` classes it automatically uses."""

import asyncio
import inspect
import json
<<<<<<< HEAD
import os
=======
import re
>>>>>>> f7cdc5f9
import types
import uuid
from base64 import b64encode
from collections.abc import Mapping
from copy import deepcopy
from dataclasses import dataclass
from datetime import date, datetime
from functools import partialmethod, update_wrapper
from http import cookies
<<<<<<< HEAD
from inspect import Parameter, get_annotations
=======
from inspect import Parameter, get_annotations, iscoroutinefunction
>>>>>>> f7cdc5f9
from types import GenericAlias, UnionType
from types import SimpleNamespace as ns
from typing import Any, Union, get_args, get_origin
from urllib.parse import parse_qs, quote, unquote, urlencode
from uuid import uuid4
from warnings import warn

from anyio import from_thread
from dateutil import parser as dtparse
<<<<<<< HEAD
from fastcore.utils import *
from fastcore.xml import *
from httpx import ASGITransport, AsyncClient

from starhtml.starlette import *


def _params(f):
    return signature_ex(f, True).parameters

=======
from fastcore.utils import (
    AttrDict,
    Path,
    camel2words,
    dict2obj,
    first,
    get_class,
    ifnone,
    is_namedtuple,
    listify,
    noop,
    partition,
    patch,
    risinstance,
    signature_ex,
    snake2camel,
    str2bool,
    str2date,
    str2int,
    tuplify,
)
from fastcore.xml import FT, to_xml
from httpx import ASGITransport, AsyncClient
from starlette.applications import Starlette
from starlette.background import BackgroundTask, BackgroundTasks
from starlette.concurrency import run_in_threadpool
from starlette.convertors import StringConvertor, register_url_convertor
from starlette.datastructures import FormData, UploadFile, URLPath
from starlette.endpoints import WebSocketEndpoint
from starlette.exceptions import HTTPException
from starlette.middleware import Middleware
from starlette.middleware.sessions import SessionMiddleware
from starlette.requests import HTTPConnection, Request
from starlette.responses import FileResponse, HTMLResponse, RedirectResponse, Response, StreamingResponse
from starlette.responses import JSONResponse as JSONResponseOrig
from starlette.routing import Route, WebSocketRoute
from starlette.websockets import WebSocket


def _params(f):
    return signature_ex(f, True).parameters

>>>>>>> f7cdc5f9

empty = Parameter.empty


def parsed_date(s: str):
    "Convert `s` to a datetime"
    return dtparse.parse(s)


def snake2hyphens(s: str):
    "Convert `s` from snake case to hyphenated and capitalised"
    s = snake2camel(s)
    return camel2words(s, "-")


def _mk_list(t, v):
    return [t(o) for o in listify(v)]


fh_cfg = AttrDict(indent=True)


def _fix_anno(t, o):
    "Create appropriate callable type for casting a `str` to type `t` (or first type in `t` if union)"
    origin = get_origin(t)
    if origin is Union or origin is UnionType or origin in (list, list):
        t = first(o for o in get_args(t) if o != type(None))
    d = {bool: str2bool, int: str2int, date: str2date, UploadFile: noop}
    res = d.get(t, t)
    if origin in (list, list):
        return _mk_list(res, o)
    if not isinstance(o, str | list | tuple):
        return o
    return res(o[-1]) if isinstance(o, list | tuple) else res(o)


def _form_arg(k, v, d):
    "Get type by accessing key `k` from `d`, and use to cast `v`"
    if v is None:
        return
    if not isinstance(v, str | list | tuple):
        return v
    # This is the type we want to cast `v` to
    anno = d.get(k, None)
    if not anno:
        return v
    return _fix_anno(anno, v)


@dataclass
class HttpHeader:
    k: str
    v: str


def _annotations(anno):
    "Same as `get_annotations`, but also works on namedtuples"
    if is_namedtuple(anno):
        return {o: str for o in anno._fields}
    return get_annotations(anno)


def _is_body(anno):
    return issubclass(anno, dict | ns) or _annotations(anno)


def _formitem(form, k):
    "Return single item `k` from `form` if len 1, otherwise return list"
    if isinstance(form, dict):
        return form.get(k)
    o = form.getlist(k)
    return o[0] if len(o) == 1 else o if o else None


def form2dict(form: FormData) -> dict:
    "Convert starlette form data to a dict"
    if isinstance(form, dict):
        return form
    return {k: _formitem(form, k) for k in form}


async def parse_form(req: Request) -> FormData:
    "Starlette errors on empty multipart forms, so this checks for that situation"
    ctype = req.headers.get("Content-Type", "")
    if ctype == "application/json":
        return await req.json()
    if not ctype.startswith("multipart/form-data"):
        return await req.form()
    try:
        boundary = ctype.split("boundary=")[1].strip()
    except IndexError:
        raise HTTPException(400, "Invalid form-data: no boundary")
    min_len = len(boundary) + 6
    clen = int(req.headers.get("Content-Length", "0"))
    if clen <= min_len:
        return FormData()
    return await req.form()


async def _from_body(req, p):
    anno = p.annotation
    # Get the fields and types of type `anno`, if available
    d = _annotations(anno)
    data = form2dict(await parse_form(req))
    if req.query_params:
        data = {**data, **dict(req.query_params)}
    cargs = {k: _form_arg(k, v, d) for k, v in data.items() if not d or k in d}
    return anno(**cargs)


class JSONResponse(JSONResponseOrig):
    "Same as starlette's version, but auto-stringifies non serializable types"

    def render(self, content: Any) -> bytes:
        res = json.dumps(content, ensure_ascii=False, allow_nan=False, indent=None, separators=(",", ":"), default=str)
        return res.encode("utf-8")


async def _find_p(req, arg: str, p: Parameter):
    "In `req` find param named `arg` of type in `p` (`arg` is ignored for body types)"
    anno = p.annotation
    # If there's an annotation of special types, return object of that type
    # GenericAlias is a type of typing for iterators like list[int] that is not a class
    if isinstance(anno, type) and not isinstance(anno, GenericAlias):
        if issubclass(anno, Request):
            return req
        if issubclass(anno, Starlette):
            return req.scope["app"]
        if _is_body(anno) and "session".startswith(arg.lower()):
            return req.scope.get("session", {})
        if _is_body(anno):
            return await _from_body(req, p)
    # If there's no annotation, check for special names
    if anno is empty:
        if "request".startswith(arg.lower()):
            return req
        if "session".startswith(arg.lower()):
            return req.scope.get("session", {})
        if arg.lower() == "scope":
            return dict2obj(req.scope)
        if arg.lower() == "auth":
            return req.scope.get("auth", None)
        if arg.lower() == "app":
            return req.scope["app"]
        if arg.lower() == "body":
            return (await req.body()).decode()
        if arg.lower() in ("hdrs", "ftrs", "bodykw", "htmlkw"):
            return getattr(req, arg.lower())
        if arg != "resp":
            warn(f"`{arg} has no type annotation and is not a recognised special name, so is ignored.", stacklevel=2)
        return None
    # Look through path, cookies, headers, query, and body in that order
    res = req.path_params.get(arg, None)
    if res in (empty, None):
        res = req.cookies.get(arg, None)
    if res in (empty, None):
        res = req.headers.get(snake2hyphens(arg), None)
    if res in (empty, None):
        res = req.query_params.getlist(arg)
    if res == []:
        res = None
    if res in (empty, None):
        res = _formitem(await parse_form(req), arg)
    # Raise 400 error if the param does not include a default
    if (res in (empty, None)) and p.default is empty:
        raise HTTPException(400, f"Missing required field: {arg}")
    # If we have a default, return that if we have no value
    if res in (empty, None):
        res = p.default
    # We can cast str and list[str] to types; otherwise just return what we have
    if anno is empty:
        return res
    try:
        return _fix_anno(anno, res)
    except ValueError:
        raise HTTPException(404, req.url.path) from None


async def _wrap_req(req, params):
    return [await _find_p(req, arg, p) for arg, p in params.items()]


def flat_xt(lst):
    "Flatten lists"
    result = []
    if isinstance(lst, FT | str):
        lst = [lst]
    for item in lst:
        if isinstance(item, list | tuple):
            result.extend(item)
        else:
            result.append(item)
    return tuple(result)


class Beforeware:
    def __init__(self, f, skip=None):
        self.f, self.skip = f, skip or []


async def _handle(f, args, **kwargs):
    return (await f(*args, **kwargs)) if iscoroutinefunction(f) else await run_in_threadpool(f, *args, **kwargs)


<<<<<<< HEAD

=======
>>>>>>> f7cdc5f9
def _find_wsp(ws, data, hdrs, arg: str, p: Parameter):
    "In `data` find param named `arg` of type in `p` (`arg` is ignored for body types)"
    anno = p.annotation
    if isinstance(anno, type):
        if issubclass(anno, Starlette):
            return ws.scope["app"]
        if issubclass(anno, WebSocket):
            return ws
    if anno is empty:
        if arg.lower() == "ws":
            return ws
        if arg.lower() == "scope":
            return dict2obj(ws.scope)
        if arg.lower() == "data":
            return data
        if arg.lower() == "app":
            return ws.scope["app"]
        if arg.lower() == "send":
            return partial(_send_ws, ws)
        if "session".startswith(arg.lower()):
            return ws.scope.get("session", {})
        return None
    res = data.get(arg, None)
    if res is empty or res is None:
        res = hdrs.get(arg, None)
    if res is empty or res is None:
        res = p.default
    # We can cast str and list[str] to types; otherwise just return what we have
    if not isinstance(res, list | str) or anno is empty:
        return res
    return [_fix_anno(anno, o) for o in res] if isinstance(res, list) else _fix_anno(anno, res)


def _wrap_ws(ws, data, params):
    hdrs = {k.lower().replace("-", "_"): v for k, v in data.pop("HEADERS", {}).items()}
    return [_find_wsp(ws, data, hdrs, arg, p) for arg, p in params.items()]


async def _send_ws(ws, resp):
    if not resp:
        return
    res = to_xml(resp, indent=fh_cfg.indent) if isinstance(resp, list | tuple | FT) or hasattr(resp, "__ft__") else resp
    await ws.send_text(res)


def _ws_endp(recv, conn=None, disconn=None):
    cls = type("WS_Endp", (WebSocketEndpoint,), {"encoding": "text"})

    async def _generic_handler(handler, ws, data=None):
        wd = _wrap_ws(ws, loads(data) if data else {}, _params(handler))
        resp = await _handle(handler, wd)
        if resp:
            await _send_ws(ws, resp)

    async def _connect(self, ws):
        await ws.accept()
        await _generic_handler(conn, ws)

    async def _disconnect(self, ws, close_code):
        await _generic_handler(disconn, ws)

    async def _recv(self, ws, data):
        await _generic_handler(recv, ws, data)

    if conn:
        cls.on_connect = _connect  # type: ignore[attr-defined]
    if disconn:
        cls.on_disconnect = _disconnect  # type: ignore[attr-defined]
    cls.on_receive = _recv  # type: ignore[attr-defined]
    return cls


def EventStream(s):
    "Create a text/event-stream response from `s`"
    return StreamingResponse(s, media_type="text/event-stream")


def signal_shutdown():
    from uvicorn.main import Server

    event = asyncio.Event()

    @patch
    def handle_exit(self: Server, *args, **kwargs):
        event.set()
        self.force_exit = True
        self._orig_handle_exit(*args, **kwargs)  # type: ignore[attr-defined]

    return event


def uri(_arg, **kwargs):
    return f"{quote(_arg)}/{urlencode(kwargs, doseq=True)}"


def decode_uri(s):
    arg, _, kw = s.partition("/")
    return unquote(arg), {k: v[0] for k, v in parse_qs(kw).items()}
<<<<<<< HEAD

=======
>>>>>>> f7cdc5f9


StringConvertor.regex = "[^/]*"  # `+` replaced with `*`


@patch
def to_string(self: StringConvertor, value: str) -> str:
    value = str(value)
    assert "/" not in value, "May not contain path separators"
    # assert value, "Must not be empty"  # line removed due to errors
    return value


@patch
def url_path_for(self: HTTPConnection, name: str, **path_params):
    lp = self.scope["app"].url_path_for(name, **path_params)
    return URLPath(f"{self.scope['root_path']}{lp}", lp.protocol, lp.host)


_verbs = dict(
    get="data-on-click",
    post="data-on-submit",
    put="data-on-submit",
    delete="data-on-click",
    patch="data-on-submit",
    link="href",
)


def _url_for(req, t):
    if callable(t):
<<<<<<< HEAD
        t = getattr(t, '__routename__', str(t))
=======
        t = getattr(t, "__routename__", str(t))  # type: ignore[attr-defined]
>>>>>>> f7cdc5f9
    kw = {}
    if t.find("/") > -1 and (t.find("?") < 0 or t.find("/") < t.find("?")):
        t, kw = decode_uri(t)
    t, m, q = t.partition("?")
    return f"{req.url_path_for(t, **kw)}{m}{q}"


def _find_targets(req, resp):
    if isinstance(resp, tuple):
        for o in resp:
            _find_targets(req, o)
    if isinstance(resp, FT):
        for o in resp.children:
            _find_targets(req, o)
        for k, v in _verbs.items():
            t = resp.attrs.pop(k, None)
            if t and k != "link":
                action = f"@{k}('{_url_for(req, t)}')"
                resp.attrs[v] = action
            elif t and k == "link":
                resp.attrs[v] = _url_for(req, t)


def _apply_ft(o):
    if isinstance(o, tuple):
        o = tuple(_apply_ft(c) for c in o)
<<<<<<< HEAD
    if hasattr(o, "__ft__") and callable(o.__ft__):
        o = o.__ft__()  # type: ignore[attr-defined]
=======
    if hasattr(o, "__ft__"):
        ft_method = getattr(o, "__ft__", None)
        if callable(ft_method):
            o = ft_method()
>>>>>>> f7cdc5f9
    if isinstance(o, FT):
        o.children = tuple(_apply_ft(c) for c in o.children)
    return o


def _to_xml(req, resp, indent):
    resp = _apply_ft(resp)
    _find_targets(req, resp)
    return to_xml(resp, indent)


_iter_typs = (tuple, list, map, filter, range, types.GeneratorType)


def flat_tuple(o):
    "Flatten lists"
    result = []
    if not isinstance(o, _iter_typs):
        o = [o]
    o = list(o)
    for item in o:
        if isinstance(item, _iter_typs):
            result.extend(list(item))
        else:
            result.append(item)
    return tuple(result)


def noop_body(c, req):
    "Default Body wrap function which just returns the content"
    return c


def respond(req, heads, bdy):
    "Default FT response creation function"
    body_wrap = getattr(req, "body_wrap", noop_body)
    params = inspect.signature(body_wrap).parameters
    bw_args = (bdy, req) if len(params) > 1 else (bdy,)
    body = Body(body_wrap(*bw_args), *flat_xt(req.ftrs), **req.bodykw)
    return Html(Head(*heads, *flat_xt(req.hdrs)), body, **req.htmlkw)


def is_full_page(req, resp):
    if resp and any(getattr(o, "tag", "") == "html" for o in resp):
        return True
    return False


def _part_resp(req, resp):
    resp = flat_tuple(resp)
    resp = resp + tuple(getattr(req, "injects", ()))
    http_hdrs, resp = partition(resp, risinstance(HttpHeader))
    tasks, resp = partition(resp, risinstance(BackgroundTask))
    kw = {"headers": {}}
    if http_hdrs:
        kw["headers"] |= {o.k: str(o.v) for o in http_hdrs}
    if tasks:
        ts = BackgroundTasks()
        for t in tasks:
            ts.tasks.append(t)
        kw["background"] = ts
    resp = tuple(resp)
    if len(resp) == 1:
        resp = resp[0]
    return resp, kw


def _xt_cts(req, resp):
    hdr_tags = "title", "meta", "link", "style", "base"
    resp = tuplify(resp)
    heads, bdy = partition(resp, lambda o: getattr(o, "tag", "") in hdr_tags)
    if not is_full_page(req, resp):
        title = [] if any(getattr(o, "tag", "") == "title" for o in heads) else [Title(req.app.title)]
        canonical = [Link(rel="canonical", href=getattr(req, "canonical", req.url))] if req.app.canonical else []
        resp = respond(req, [*heads, *title, *canonical], bdy)
    return _to_xml(req, resp, indent=fh_cfg.indent)


def _is_ft_resp(resp):
    return isinstance(resp, _iter_typs + (HttpHeader, FT)) or hasattr(resp, "__ft__")


def _resp(req, resp, cls=empty, status_code=200):
    if not resp:
        resp = ""
<<<<<<< HEAD
    if hasattr(resp, "__response__") and callable(resp.__response__):
        resp = resp.__response__(req)  # type: ignore[attr-defined]
    if cls in (Any, FT):
        cls = empty
    if isinstance(resp, FileResponse) and not os.path.exists(resp.path):
        raise HTTPException(404, resp.path)
=======
    if hasattr(resp, "__response__"):
        response_method = getattr(resp, "__response__", None)
        if callable(response_method):
            resp = response_method(req)
    if cls in (Any, FT):
        cls = empty
    if isinstance(resp, FileResponse):
        if not os.path.exists(resp.path):  # type: ignore[attr-defined]
            raise HTTPException(404, resp.path)  # type: ignore[attr-defined]
>>>>>>> f7cdc5f9
    resp, kw = _part_resp(req, resp)
    if cls is not empty:
        return cls(resp, status_code=status_code, **kw)
    if isinstance(resp, Response):
        return resp
    if _is_ft_resp(resp):
        cts = _xt_cts(req, resp)
        return HTMLResponse(cts, status_code=status_code, **kw)
    if isinstance(resp, str):
        cls = HTMLResponse
    elif isinstance(resp, Mapping):
        cls = JSONResponse
    else:
        resp = str(resp)
        cls = HTMLResponse
    return cls(resp, status_code=status_code, **kw)


class Redirect:
    "Redirect to `loc` using standard HTTP redirect"

    def __init__(self, loc):
        self.loc = loc

    def __response__(self, req):
        return RedirectResponse(self.loc, status_code=303)


async def _wrap_call(f, req, params):
    wreq = await _wrap_req(req, params)
    return await _handle(f, wreq)


def get_key(key=None, fname=".sesskey"):
    if key:
        return key
    fname = Path(fname)
    if fname.exists():
        return fname.read_text()
    key = str(uuid.uuid4())
    fname.write_text(key)
    return key


def _list(o):
    return [] if not o else list(o) if isinstance(o, tuple | list) else [o]


def _wrap_ex(f, status_code, hdrs, ftrs, htmlkw, bodykw, body_wrap):
    async def _f(req, exc):
        req.hdrs, req.ftrs, req.htmlkw, req.bodykw = map(deepcopy, (hdrs, ftrs, htmlkw, bodykw))
        req.body_wrap = body_wrap
        res = await _handle(f, (req, exc))
        return _resp(req, res, status_code=status_code)

    return _f


def qp(p: str, **kw) -> str:
    "Add parameters kw to path p"

    def _sub(m):
        pre, post = m.groups()
        if pre not in kw:
            return f"{{{pre}{post or ''}}}"
        pre = kw.pop(pre)
        return "" if pre in (False, None) else str(pre)

    p = re.sub(r"\{([^:}]+)(:.+?)?}", _sub, p)
    # encode query params
    return p + ("?" + urlencode({k: "" if v in (False, None) else v for k, v in kw.items()}, doseq=True) if kw else "")


def def_hdrs():
    "Default headers for a StarHTML app"
    # Lazy import to avoid circular imports
    from .components import Meta, Script

    datastarsrc = Script(src="/static/datastar.js", type="module")
    viewport = Meta(name="viewport", content="width=device-width, initial-scale=1, viewport-fit=cover")
    charset = Meta(charset="utf-8")

    return [charset, viewport, datastarsrc]


class StarHTML(Starlette):
    def __init__(
        self,
        debug=False,
        routes=None,
        middleware=None,
        title: str = "StarHTML page",
        exception_handlers=None,
        on_startup=None,
        on_shutdown=None,
        lifespan=None,
        hdrs=None,
        ftrs=None,
        exts=None,
        before=None,
        after=None,
        default_hdrs=True,
        sess_cls=SessionMiddleware,
        secret_key=None,
        session_cookie="session_",
        max_age=365 * 24 * 3600,
        sess_path="/",
        same_site="lax",
        sess_https_only=False,
        sess_domain=None,
        key_fname=".sesskey",
        body_wrap=noop_body,
        htmlkw=None,
        canonical=True,
        **bodykw,
    ):
        middleware, before, after = map(_list, (middleware, before, after))
        self.title, self.canonical = title, canonical
        hdrs, ftrs, exts = map(listify, (hdrs, ftrs, exts))
        # Extensions are not used with Datastar
        if exts:
            exts = {}
        htmlkw = htmlkw or {}
        if default_hdrs:
            hdrs = def_hdrs() + hdrs
        if exts:
            # Lazy import to avoid circular imports
            from .components import Script

            hdrs += [Script(src=ext) for ext in exts]
        on_startup, on_shutdown = listify(on_startup) or None, listify(on_shutdown) or None
        self.lifespan, self.hdrs, self.ftrs = lifespan, hdrs, ftrs
        self.body_wrap, self.before, self.after, self.htmlkw, self.bodykw = body_wrap, before, after, htmlkw, bodykw
        secret_key = get_key(secret_key, key_fname)
        if sess_cls:
            sess = Middleware(
                sess_cls,
                secret_key=secret_key,
                session_cookie=session_cookie,
                max_age=max_age,
                path=sess_path,
                same_site=same_site,
                https_only=sess_https_only,
                domain=sess_domain,
            )
            middleware.append(sess)
        exception_handlers = ifnone(exception_handlers, {})
        if 404 not in exception_handlers:

            def _not_found(req, exc):
                return Response("404 Not Found", status_code=404)

            exception_handlers[404] = _not_found
        excs = {
            k: _wrap_ex(v, k, hdrs, ftrs, htmlkw, bodykw, body_wrap=body_wrap) for k, v in exception_handlers.items()
        }
        super().__init__(
            debug,
            routes,
            middleware=middleware,
            exception_handlers=excs,
            on_startup=on_startup,
            on_shutdown=on_shutdown,
            lifespan=lifespan,
        )

        # Always serve datastar.js from the RC version
        from pathlib import Path

        from starlette.responses import FileResponse

        # Get the project root directory (2 levels up from this file)
        project_root = Path(__file__).parent.parent.parent
<<<<<<< HEAD
        datastar_path = project_root / "static" / "js" / "datastar.js"
=======
        datastar_path = project_root / "worktrees" / "datastar-rc" / "datastar.js"
>>>>>>> f7cdc5f9

        def serve_datastar():
            if not datastar_path.exists():
                raise FileNotFoundError(f"datastar.js not found at {datastar_path}")
            return FileResponse(datastar_path, media_type="application/javascript")

        self.route("/static/datastar.js")(serve_datastar)

    def add_route(self, route) -> None:  # type: ignore[override]
<<<<<<< HEAD
        route.methods = [m.upper() if isinstance(m, str) else m for m in listify(route.methods)]
=======
        route.methods = [m.upper() if isinstance(m, str) else m for m in listify(route.methods)]  # type: ignore[attr-defined]
>>>>>>> f7cdc5f9
        self.router.routes = [
            r
            for r in self.router.routes
            if not (
<<<<<<< HEAD
                getattr(r, 'path', None) == route.path
                and getattr(r, 'name', None) == route.name
                and ((route.methods is None) or (set(getattr(r, 'methods', [])) == set(route.methods)))
=======
                getattr(r, "path", None) == route.path
                and getattr(r, "name", None) == route.name
                and ((route.methods is None) or (set(getattr(r, "methods", [])) == set(route.methods)))
>>>>>>> f7cdc5f9
            )
        ]
        self.router.routes.append(route)


all_meths = "get post put delete patch head trace options".split()


@patch
def _endp(self: StarHTML, f, body_wrap):
    sig = signature_ex(f, True)

    async def _f(req):
        resp = None
        req.injects = []
        req.hdrs, req.ftrs, req.htmlkw, req.bodykw = map(deepcopy, (self.hdrs, self.ftrs, self.htmlkw, self.bodykw))
        req.hdrs, req.ftrs = listify(req.hdrs), listify(req.ftrs)
        for b in self.before:
            if not resp:
                if isinstance(b, Beforeware):
                    bf, skip = b.f, b.skip
                else:
                    bf, skip = b, []
                if not any(re.fullmatch(r, req.url.path) for r in skip):
                    resp = await _wrap_call(bf, req, _params(bf))
        req.body_wrap = body_wrap
        if not resp:
            resp = await _wrap_call(f, req, sig.parameters)
        for a in self.after:
            _, *wreq = await _wrap_req(req, _params(a))
            nr = a(resp, *wreq)
            if nr:
                resp = nr
        return _resp(req, resp, sig.return_annotation)

    return _f


@patch
def _add_ws(self: StarHTML, func, path, conn, disconn, name, middleware):
    endp = _ws_endp(func, conn, disconn)
    route = WebSocketRoute(path, endpoint=endp, name=name, middleware=middleware)
<<<<<<< HEAD
    setattr(route, 'methods', ["ws"])  # type: ignore[attr-defined]
=======
    route.methods = ["ws"]  # type: ignore[attr-defined]
>>>>>>> f7cdc5f9
    self.add_route(route)
    return func


@patch
def ws(self: StarHTML, path: str, conn=None, disconn=None, name=None, middleware=None):
    "Add a websocket route at `path`"

    def f(func=noop):
        return self._add_ws(func, path, conn, disconn, name=name, middleware=middleware)  # type: ignore[attr-defined]

    return f


def _mk_locfunc(f, p):
    class _lf:
        def __init__(self):
            update_wrapper(self, f)

        def __call__(self, *args, **kw):
            return f(*args, **kw)

        def to(self, **kw):
            return qp(p, **kw)

        def __str__(self):
            return p

    return _lf()


def nested_name(f):
    "Get name of function `f` using '_' to join nested function names"
    return f.__qualname__.replace(".<locals>.", "_")


@patch
def _add_route(self: StarHTML, func, path, methods, name, include_in_schema, body_wrap):
    n, fn, p = name, nested_name(func), None if callable(path) else path
    if methods:
        m = [methods] if isinstance(methods, str) else methods
    elif fn in all_meths and p is not None:
        m = [fn]
    else:
        m = ["get", "post"]
    if not n:
        n = fn
    if not p:
        p = "/" + ("" if fn == "index" else fn)
    route = Route(
        p,
<<<<<<< HEAD
        endpoint=self._endp(func, body_wrap or self.body_wrap),  # type: ignore[attr-defined]
        methods=m,
        name=n,
        include_in_schema=include_in_schema,
    )
    self.add_route(route)
    lf = _mk_locfunc(func, p)
    setattr(lf, '__routename__', n)  # type: ignore[attr-defined]
=======
        endpoint=self._endp(func, body_wrap or self.body_wrap),
        methods=m,
        name=n,
        include_in_schema=include_in_schema,
    )  # type: ignore[attr-defined]
    self.add_route(route)
    lf = _mk_locfunc(func, p)
    lf.__routename__ = n  # type: ignore[attr-defined]
>>>>>>> f7cdc5f9
    return lf


@patch
def route(self: StarHTML, path: str = None, methods=None, name=None, include_in_schema=True, body_wrap=None):
    "Add a route at `path`"

    def f(func):
        return self._add_route(func, path, methods, name=name, include_in_schema=include_in_schema, body_wrap=body_wrap)  # type: ignore[attr-defined]

    return f(path) if callable(path) else f


for o in all_meths:
    setattr(StarHTML, o, partialmethod(StarHTML.route, methods=o))


def serve(
    appname=None,  # Name of the module
    app="app",  # App instance to be served
    host="0.0.0.0",  # If host is 0.0.0.0 will convert to localhost
    port=None,  # If port is None it will default to 5001 or the PORT environment variable
    reload=True,  # Default is to reload the app upon code changes
    reload_includes: list[str] | str | None = None,  # Additional files to watch for changes
    reload_excludes: list[str] | str | None = None,  # Files to ignore for changes
):
    "Run the app in an async server, with live reload set as the default."
    bk = inspect.currentframe().f_back
    glb = bk.f_globals
    code = bk.f_code
    if not appname:
        if glb.get("__name__") == "__main__":
            appname = Path(glb.get("__file__", "")).stem
        elif code.co_name == "main" and bk.f_back.f_globals.get("__name__") == "__main__":
            appname = inspect.getmodule(bk).__name__
    import uvicorn

    if appname:
        if not port:
            port = int(os.getenv("PORT", default=5001))
        print(f"Link: http://{'localhost' if host == '0.0.0.0' else host}:{port}")
        uvicorn.run(
            f"{appname}:{app}",
            host=host,
            port=port,
            reload=reload,
            reload_includes=reload_includes,
            reload_excludes=reload_excludes,
        )


class Client:
    "A simple httpx ASGI client that doesn't require `async`"

    def __init__(self, app, url="http://testserver"):
        self.cli = AsyncClient(transport=ASGITransport(app), base_url=url)

    def _sync(self, method, url, **kwargs):
        async def _request():
            return await self.cli.request(method, url, **kwargs)

        with from_thread.start_blocking_portal() as portal:
            return portal.call(_request)


for o in ("get", "post", "delete", "put", "patch", "options"):
    setattr(Client, o, partialmethod(Client._sync, o))


class RouteFuncs:
    def __init__(self):
        super().__setattr__("_funcs", {})

    def __setattr__(self, name, value):
        self._funcs[name] = value

    def __getattr__(self, name):
        if name in all_meths:
            raise AttributeError("Route functions with HTTP Names are not accessible here")
        try:
            return self._funcs[name]
        except KeyError:
            raise AttributeError(f"No route named {name} found in route functions")

    def __dir__(self):
        return list(self._funcs.keys())


class APIRouter:
    "Add routes to an app"

    def __init__(self, prefix: str | None = None, body_wrap=noop_body):
        self.routes, self.wss = [], []
        self.rt_funcs = RouteFuncs()  # Store wrapped route function for discoverability
        self.prefix = prefix if prefix else ""
        self.body_wrap = body_wrap

    def _wrap_func(self, func, path=None):
        name = func.__name__
        wrapped = _mk_locfunc(func, path)
<<<<<<< HEAD
        setattr(wrapped, '__routename__', name)  # type: ignore[attr-defined]
=======
        wrapped.__routename__ = name  # type: ignore[attr-defined]
>>>>>>> f7cdc5f9
        # If you are using the def get or def post method names, this approach is not supported
        if name not in all_meths:
            setattr(self.rt_funcs, name, wrapped)
        return wrapped

    def __call__(self, path: str = None, methods=None, name=None, include_in_schema=True, body_wrap=None):
        "Add a route at `path`"

        def f(func):
<<<<<<< HEAD
            p = self.prefix + ("/" + ("" if getattr(path, '__name__', None) == "index" else func.__name__) if callable(path) else path)
=======
            p = self.prefix + (
                "/" + ("" if getattr(path, "__name__", None) == "index" else func.__name__) if callable(path) else path
            )
>>>>>>> f7cdc5f9
            wrapped = self._wrap_func(func, p)
            self.routes.append((func, p, methods, name, include_in_schema, body_wrap or self.body_wrap))
            return wrapped

        return f(path) if callable(path) else f

    def __getattr__(self, name):
        try:
            return getattr(self.rt_funcs, name)
        except AttributeError:
            return super().__getattribute__(name)  # type: ignore[misc]

    def to_app(self, app):
        "Add routes to `app`"
        for args in self.routes:
            app._add_route(*args)
        for args in self.wss:
            app._add_ws(*args)

    def ws(self, path: str, conn=None, disconn=None, name=None, middleware=None):
        "Add a websocket route at `path`"

        def f(func=noop):
            return self.wss.append((func, f"{self.prefix}{path}", conn, disconn, name, middleware))

        return f


for o in all_meths:
    setattr(APIRouter, o, partialmethod(APIRouter.__call__, methods=o))


def cookie(
    key: str,
    value="",
    max_age=None,
    expires=None,
    path="/",
    domain=None,
    secure=False,
    httponly=False,
    samesite="lax",
):
    "Create a 'set-cookie' `HttpHeader`"
    cookie = cookies.SimpleCookie()
    cookie[key] = value
    if max_age is not None:
        cookie[key]["max-age"] = max_age
    if expires is not None:
        if isinstance(expires, datetime):
            # Format datetime as HTTP date string (RFC 7231)
            cookie[key]["expires"] = expires.strftime("%a, %d %b %Y %H:%M:%S GMT")
        else:
            cookie[key]["expires"] = expires
    if path is not None:
        cookie[key]["path"] = path
    if domain is not None:
        cookie[key]["domain"] = domain
    if secure:
        cookie[key]["secure"] = True
    if httponly:
        cookie[key]["httponly"] = True
    if samesite is not None:
        assert samesite.lower() in [
            "strict",
            "lax",
            "none",
        ], "must be 'strict', 'lax' or 'none'"
        cookie[key]["samesite"] = samesite
    cookie_val = cookie.output(header="").strip()
    return HttpHeader("set-cookie", cookie_val)


def reg_re_param(m, s):
    cls = get_class(f"{m}Conv", sup=StringConvertor, regex=s)
    register_url_convertor(m, cls())


# Starlette doesn't have the '?', so it chomps the whole remaining URL
reg_re_param("path", ".*?")
_static_exts = "ico gif jpg jpeg webm css js woff png svg mp4 webp ttf otf eot woff2 txt html map pdf zip tgz gz csv mp3 wav ogg flac aac doc docx xls xlsx ppt pptx epub mobi bmp tiff avi mov wmv mkv xml yaml yml rar 7z tar bz2 htm xhtml apk dmg exe msi swf iso".split()
reg_re_param("static", "|".join(_static_exts))


@patch
def static_route_exts(self: StarHTML, prefix="/", static_path=".", exts="static"):
    "Add a static route at URL path `prefix` with files from `static_path` and `exts` defined by `reg_re_param()`"

    @self.route(f"{prefix}{{fname:path}}.{{ext:{exts}}}")
    async def get(fname: str, ext: str):
        return FileResponse(f"{static_path}/{fname}.{ext}")


@patch
def static_route(self: StarHTML, ext="", prefix="/", static_path="."):
    "Add a static route at URL path `prefix` with files from `static_path` and single `ext` (including the '.')"

    @self.route(f"{prefix}{{fname:path}}{ext}")
    async def get(fname: str):
        return FileResponse(f"{static_path}/{fname}{ext}")


class MiddlewareBase:
    async def __call__(self, scope, receive, send) -> None:
        if scope["type"] not in ["http", "websocket"]:
            await self._app(scope, receive, send)  # type: ignore[attr-defined]
            return
        return HTTPConnection(scope)  # type: ignore[return-value]


class FtResponse:
    "Wrap an FT response with any Starlette `Response`"

    def __init__(
        self,
        content,
        status_code: int = 200,
        headers=None,
        cls=HTMLResponse,
        media_type: str | None = None,
        background: BackgroundTask | None = None,
    ):
        self.content, self.status_code, self.headers = content, status_code, headers
        self.cls, self.media_type, self.background = cls, media_type, background

    def __response__(self, req):
        resp, kw = _part_resp(req, self.content)
        cts = _xt_cts(req, resp)
        tasks, httphdrs = kw.get("background"), kw.get("headers")
        if not tasks:
            tasks = self.background
        headers = {**(self.headers or {}), **(httphdrs or {})}  # type: ignore[misc]
        return self.cls(
            cts, status_code=self.status_code, headers=headers, media_type=self.media_type, background=tasks
        )


def unqid():
    res = b64encode(uuid4().bytes)
    return "_" + res.decode().rstrip("=").translate(str.maketrans("+/", "_-"))


def _add_ids(s):
    if not isinstance(s, FT):
        return
    if not getattr(s, "id", None):
        s.id = unqid()
    for c in s.children:
        _add_ids(c)


def setup_ws(app, f=noop):
    conns = {}

    async def on_connect(scope, send):
        conns[scope.client] = send

    async def on_disconnect(scope):
        conns.pop(scope.client)

    app.ws("/ws", conn=on_connect, disconn=on_disconnect)(f)

    async def send(s):
        for o in conns.values():
            await o(s)

    app._send = send
    return send


devtools_loc = "/.well-known/appspecific/com.chrome.devtools.json"


@patch
def devtools_json(self: StarHTML, path=None, uuid=None):
    if not path:
        path = Path().absolute()
    if not uuid:
        uuid = get_key()

    @self.route(devtools_loc)
    def devtools():
        return dict(workspace=dict(root=path, uuid=uuid))


# Override fastcore.xml HTML components with Datastar-aware versions
from .components import *<|MERGE_RESOLUTION|>--- conflicted
+++ resolved
@@ -3,11 +3,7 @@
 import asyncio
 import inspect
 import json
-<<<<<<< HEAD
-import os
-=======
 import re
->>>>>>> f7cdc5f9
 import types
 import uuid
 from base64 import b64encode
@@ -17,11 +13,7 @@
 from datetime import date, datetime
 from functools import partialmethod, update_wrapper
 from http import cookies
-<<<<<<< HEAD
-from inspect import Parameter, get_annotations
-=======
 from inspect import Parameter, get_annotations, iscoroutinefunction
->>>>>>> f7cdc5f9
 from types import GenericAlias, UnionType
 from types import SimpleNamespace as ns
 from typing import Any, Union, get_args, get_origin
@@ -31,18 +23,6 @@
 
 from anyio import from_thread
 from dateutil import parser as dtparse
-<<<<<<< HEAD
-from fastcore.utils import *
-from fastcore.xml import *
-from httpx import ASGITransport, AsyncClient
-
-from starhtml.starlette import *
-
-
-def _params(f):
-    return signature_ex(f, True).parameters
-
-=======
 from fastcore.utils import (
     AttrDict,
     Path,
@@ -85,7 +65,6 @@
 def _params(f):
     return signature_ex(f, True).parameters
 
->>>>>>> f7cdc5f9
 
 empty = Parameter.empty
 
@@ -290,10 +269,6 @@
     return (await f(*args, **kwargs)) if iscoroutinefunction(f) else await run_in_threadpool(f, *args, **kwargs)
 
 
-<<<<<<< HEAD
-
-=======
->>>>>>> f7cdc5f9
 def _find_wsp(ws, data, hdrs, arg: str, p: Parameter):
     "In `data` find param named `arg` of type in `p` (`arg` is ignored for body types)"
     anno = p.annotation
@@ -392,10 +367,6 @@
 def decode_uri(s):
     arg, _, kw = s.partition("/")
     return unquote(arg), {k: v[0] for k, v in parse_qs(kw).items()}
-<<<<<<< HEAD
-
-=======
->>>>>>> f7cdc5f9
 
 
 StringConvertor.regex = "[^/]*"  # `+` replaced with `*`
@@ -427,11 +398,7 @@
 
 def _url_for(req, t):
     if callable(t):
-<<<<<<< HEAD
-        t = getattr(t, '__routename__', str(t))
-=======
         t = getattr(t, "__routename__", str(t))  # type: ignore[attr-defined]
->>>>>>> f7cdc5f9
     kw = {}
     if t.find("/") > -1 and (t.find("?") < 0 or t.find("/") < t.find("?")):
         t, kw = decode_uri(t)
@@ -458,15 +425,10 @@
 def _apply_ft(o):
     if isinstance(o, tuple):
         o = tuple(_apply_ft(c) for c in o)
-<<<<<<< HEAD
-    if hasattr(o, "__ft__") and callable(o.__ft__):
-        o = o.__ft__()  # type: ignore[attr-defined]
-=======
     if hasattr(o, "__ft__"):
         ft_method = getattr(o, "__ft__", None)
         if callable(ft_method):
             o = ft_method()
->>>>>>> f7cdc5f9
     if isinstance(o, FT):
         o.children = tuple(_apply_ft(c) for c in o.children)
     return o
@@ -552,14 +514,6 @@
 def _resp(req, resp, cls=empty, status_code=200):
     if not resp:
         resp = ""
-<<<<<<< HEAD
-    if hasattr(resp, "__response__") and callable(resp.__response__):
-        resp = resp.__response__(req)  # type: ignore[attr-defined]
-    if cls in (Any, FT):
-        cls = empty
-    if isinstance(resp, FileResponse) and not os.path.exists(resp.path):
-        raise HTTPException(404, resp.path)
-=======
     if hasattr(resp, "__response__"):
         response_method = getattr(resp, "__response__", None)
         if callable(response_method):
@@ -569,7 +523,6 @@
     if isinstance(resp, FileResponse):
         if not os.path.exists(resp.path):  # type: ignore[attr-defined]
             raise HTTPException(404, resp.path)  # type: ignore[attr-defined]
->>>>>>> f7cdc5f9
     resp, kw = _part_resp(req, resp)
     if cls is not empty:
         return cls(resp, status_code=status_code, **kw)
@@ -743,11 +696,7 @@
 
         # Get the project root directory (2 levels up from this file)
         project_root = Path(__file__).parent.parent.parent
-<<<<<<< HEAD
-        datastar_path = project_root / "static" / "js" / "datastar.js"
-=======
         datastar_path = project_root / "worktrees" / "datastar-rc" / "datastar.js"
->>>>>>> f7cdc5f9
 
         def serve_datastar():
             if not datastar_path.exists():
@@ -757,24 +706,14 @@
         self.route("/static/datastar.js")(serve_datastar)
 
     def add_route(self, route) -> None:  # type: ignore[override]
-<<<<<<< HEAD
-        route.methods = [m.upper() if isinstance(m, str) else m for m in listify(route.methods)]
-=======
         route.methods = [m.upper() if isinstance(m, str) else m for m in listify(route.methods)]  # type: ignore[attr-defined]
->>>>>>> f7cdc5f9
         self.router.routes = [
             r
             for r in self.router.routes
             if not (
-<<<<<<< HEAD
-                getattr(r, 'path', None) == route.path
-                and getattr(r, 'name', None) == route.name
-                and ((route.methods is None) or (set(getattr(r, 'methods', [])) == set(route.methods)))
-=======
                 getattr(r, "path", None) == route.path
                 and getattr(r, "name", None) == route.name
                 and ((route.methods is None) or (set(getattr(r, "methods", [])) == set(route.methods)))
->>>>>>> f7cdc5f9
             )
         ]
         self.router.routes.append(route)
@@ -817,11 +756,7 @@
 def _add_ws(self: StarHTML, func, path, conn, disconn, name, middleware):
     endp = _ws_endp(func, conn, disconn)
     route = WebSocketRoute(path, endpoint=endp, name=name, middleware=middleware)
-<<<<<<< HEAD
-    setattr(route, 'methods', ["ws"])  # type: ignore[attr-defined]
-=======
     route.methods = ["ws"]  # type: ignore[attr-defined]
->>>>>>> f7cdc5f9
     self.add_route(route)
     return func
 
@@ -873,16 +808,6 @@
         p = "/" + ("" if fn == "index" else fn)
     route = Route(
         p,
-<<<<<<< HEAD
-        endpoint=self._endp(func, body_wrap or self.body_wrap),  # type: ignore[attr-defined]
-        methods=m,
-        name=n,
-        include_in_schema=include_in_schema,
-    )
-    self.add_route(route)
-    lf = _mk_locfunc(func, p)
-    setattr(lf, '__routename__', n)  # type: ignore[attr-defined]
-=======
         endpoint=self._endp(func, body_wrap or self.body_wrap),
         methods=m,
         name=n,
@@ -891,7 +816,6 @@
     self.add_route(route)
     lf = _mk_locfunc(func, p)
     lf.__routename__ = n  # type: ignore[attr-defined]
->>>>>>> f7cdc5f9
     return lf
 
 
@@ -992,11 +916,7 @@
     def _wrap_func(self, func, path=None):
         name = func.__name__
         wrapped = _mk_locfunc(func, path)
-<<<<<<< HEAD
-        setattr(wrapped, '__routename__', name)  # type: ignore[attr-defined]
-=======
         wrapped.__routename__ = name  # type: ignore[attr-defined]
->>>>>>> f7cdc5f9
         # If you are using the def get or def post method names, this approach is not supported
         if name not in all_meths:
             setattr(self.rt_funcs, name, wrapped)
@@ -1006,13 +926,9 @@
         "Add a route at `path`"
 
         def f(func):
-<<<<<<< HEAD
-            p = self.prefix + ("/" + ("" if getattr(path, '__name__', None) == "index" else func.__name__) if callable(path) else path)
-=======
             p = self.prefix + (
                 "/" + ("" if getattr(path, "__name__", None) == "index" else func.__name__) if callable(path) else path
             )
->>>>>>> f7cdc5f9
             wrapped = self._wrap_func(func, p)
             self.routes.append((func, p, methods, name, include_in_schema, body_wrap or self.body_wrap))
             return wrapped
