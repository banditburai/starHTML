[project]
name = "starhtml"
version = "0.1.0"
description = "Modern HTML generation in Python, inspired by FastHTML"
readme = "README.md"
requires-python = ">=3.11"
<<<<<<< HEAD
dependencies = ["starlette", "uvicorn[standard]", "httpx", "beautifulsoup4", "python-dateutil", "fastcore", "fastlite", "oauthlib", "itsdangerous"]

[project.optional-dependencies]
test = ["pytest", "pytest-cov", "pytest-timeout", "pytest-xdist", "pytest-watch"]
dev = ["ipykernel", "pip-tools", "ruff", "pyright"]
doc = ["mkdocs", "mkdocs-material", "mdx-include"]

[build-system]
requires = ["hatchling"]
build-backend = "hatchling.build"

[tool.hatch.build.targets.wheel]
packages = ["src/starhtml"]

[tool.pytest.ini_options]
minversion = "7.0"
addopts = [
    "--verbose",
    "--strict-markers",
    "--strict-config",
    "--cov=src/starhtml",
    "--cov-branch",
    "--cov-report=term-missing:skip-covered",
    "--cov-report=html",
    "--cov-report=xml",
    "--cov-fail-under=25",
]
testpaths = ["tests"]
pythonpath = ["src", "."]
markers = [
    "slow: marks tests as slow (deselect with '-m \"not slow\"')",
    "integration: marks tests as integration tests",
    "unit: marks tests as unit tests",
]
filterwarnings = [
    "ignore::DeprecationWarning",
    "ignore::PendingDeprecationWarning",
]

[tool.coverage.run]
source = ["src/starhtml"]
omit = ["*/tests/*", "*/test_*.py"]
=======
dependencies = [
    "starlette",
 "uvicorn[standard]",
 "httpx",
 "beautifulsoup4",
 "python-dateutil",
 "fastcore",
 "fastlite",
 "oauthlib",
 "itsdangerous",
 "pytest-cov>=6.1.1",
]

[project.optional-dependencies]
test = ["pytest", "pytest-cov", "pytest-timeout", "pytest-xdist", "pytest-watch"]
dev = ["ipykernel", "pip-tools", "ruff", "pyright"]
doc = ["mkdocs", "mkdocs-material", "mdx-include"]

[build-system]
requires = ["hatchling"]
build-backend = "hatchling.build"
>>>>>>> f7cdc5f9

[tool.coverage.report]
exclude_lines = [
    "pragma: no cover",
    "def __repr__",
    "if self.debug:",
    "if __name__ == .__main__.:",
    "raise NotImplementedError",
    "pass",
    "except ImportError:",
]

[tool.ruff]
line-length = 120
target-version = "py311"
src = ["src", "tests", "demo"]

<<<<<<< HEAD
[tool.ruff.lint]
select = [
    "E",   # pycodestyle errors
    "W",   # pycodestyle warnings
    "F",   # pyflakes
    "I",   # isort
    "N",   # pep8-naming
    "UP",  # pyupgrade
    "B",   # flake8-bugbear
    "C90", # mccabe complexity
    "PL",  # pylint
]
ignore = [
    "E501",     # Line length
=======
[tool.pytest.ini_options]
minversion = "7.0"
addopts = [
    "--verbose",
    "--strict-markers",
    "--strict-config",
    "--cov=src/starhtml",
    "--cov-branch",
    "--cov-report=term-missing:skip-covered",
    "--cov-report=html",
    "--cov-report=xml",
    "--cov-fail-under=80",
]
testpaths = ["tests"]
pythonpath = ["src", "."]
markers = [
    "slow: marks tests as slow (deselect with '-m \"not slow\"')",
    "integration: marks tests as integration tests",
    "unit: marks tests as unit tests",
]
filterwarnings = [
    "ignore::DeprecationWarning",
    "ignore::PendingDeprecationWarning",
]

[tool.coverage.run]
source = ["src/starhtml"]
omit = ["*/tests/*", "*/test_*.py"]

[tool.coverage.report]
exclude_lines = [
    "pragma: no cover",
    "def __repr__",
    "if self.debug:",
    "if __name__ == .__main__.:",
    "raise NotImplementedError",
    "pass",
    "except ImportError:",
]

[tool.ruff]
line-length = 120
target-version = "py311"
src = ["src", "tests", "demo"]

[tool.ruff.lint]
select = [
    "E",   # pycodestyle errors
    "W",   # pycodestyle warnings
    "F",   # pyflakes
    "I",   # isort
    "N",   # pep8-naming
    "UP",  # pyupgrade
    "B",   # flake8-bugbear
    "C90", # mccabe complexity
    "PL",  # pylint
]
ignore = [
    "E501",     # Line length
    "E701",     # Multiple statements on one line - StarHTML uses concise style
    "W293",     # Blank line contains whitespace
>>>>>>> f7cdc5f9
    "PLR0913",  # Too many arguments
    "F403",     # Star imports - allowed for StarHTML demos
    "F405",     # May be undefined from star imports
    "N802",     # Function names should be lowercase - HTML components need capitals
]

[tool.ruff.lint.per-file-ignores]
"demo/*.py" = ["F403", "F405", "PLR2004", "N802"]  # Allow star imports, magic values, and capitalized function names in demos
"tests/*.py" = ["F403", "F405", "PLR2004"]  # Allow star imports and magic values in tests
"src/starhtml/components.py" = ["N802", "N807", "C901", "PLR0912", "UP007", "PLW2901", "PLE0605"]  # Allow capitalized function names for HTML components and complexity
"src/starhtml/xtend.py" = ["N802", "UP031"]  # Allow capitalized function names for extended components and % formatting
"src/starhtml/core.py" = ["N813", "E721", "B904", "C901", "PLR0911", "PLR0912", "N802", "E402", "PLR2004", "N801"]  # Allow various patterns needed for StarHTML
"src/starhtml/svg.py" = ["N802", "N803", "N806"]  # Allow capitalized function names for SVG elements
"src/starhtml/js.py" = ["N802"]  # Allow capitalized function names for JS components
"src/starhtml/datastar.py" = ["B904", "PLR2004"]  # Allow datastar patterns
"src/starhtml/live_reload.py" = ["N802"]  # Allow capitalized function names
"src/starhtml/oauth.py" = ["C901"]  # Allow complexity in OAuth
"src/starhtml/__init__.py" = ["F401"]  # Allow unused imports in __init__

[tool.ruff.format]
quote-style = "double"
indent-style = "space"

[tool.pyright]
include = ["src", "tests", "demo"]
exclude = ["**/node_modules", "**/__pycache__", "**/.venv", "**/build", "**/dist"]
pythonVersion = "3.11"
pythonPlatform = "All"
<<<<<<< HEAD
typeCheckingMode = "off"
=======
typeCheckingMode = "standard"
>>>>>>> f7cdc5f9
reportMissingImports = false
reportMissingTypeStubs = false
reportPrivateImportUsage = false
reportUnusedImport = false
reportUnusedClass = true
reportUnusedFunction = false
reportUnusedVariable = false
reportDuplicateImport = true
reportWildcardImportFromLibrary = false
reportOptionalMemberAccess = false
reportOptionalCall = false
reportOptionalIterable = true
reportOptionalContextManager = true
reportOptionalOperand = true
reportTypedDictNotRequiredAccess = true
reportUnnecessaryCast = true
reportUnnecessaryComparison = false
reportUnnecessaryContains = false
reportAssertAlwaysTrue = true
reportUnnecessaryTypeIgnoreComment = false
reportImplicitOverride = false
reportShadowedImports = true
reportUndefinedVariable = false
reportCallIssue = false
reportArgumentType = false<|MERGE_RESOLUTION|>--- conflicted
+++ resolved
@@ -4,50 +4,6 @@
 description = "Modern HTML generation in Python, inspired by FastHTML"
 readme = "README.md"
 requires-python = ">=3.11"
-<<<<<<< HEAD
-dependencies = ["starlette", "uvicorn[standard]", "httpx", "beautifulsoup4", "python-dateutil", "fastcore", "fastlite", "oauthlib", "itsdangerous"]
-
-[project.optional-dependencies]
-test = ["pytest", "pytest-cov", "pytest-timeout", "pytest-xdist", "pytest-watch"]
-dev = ["ipykernel", "pip-tools", "ruff", "pyright"]
-doc = ["mkdocs", "mkdocs-material", "mdx-include"]
-
-[build-system]
-requires = ["hatchling"]
-build-backend = "hatchling.build"
-
-[tool.hatch.build.targets.wheel]
-packages = ["src/starhtml"]
-
-[tool.pytest.ini_options]
-minversion = "7.0"
-addopts = [
-    "--verbose",
-    "--strict-markers",
-    "--strict-config",
-    "--cov=src/starhtml",
-    "--cov-branch",
-    "--cov-report=term-missing:skip-covered",
-    "--cov-report=html",
-    "--cov-report=xml",
-    "--cov-fail-under=25",
-]
-testpaths = ["tests"]
-pythonpath = ["src", "."]
-markers = [
-    "slow: marks tests as slow (deselect with '-m \"not slow\"')",
-    "integration: marks tests as integration tests",
-    "unit: marks tests as unit tests",
-]
-filterwarnings = [
-    "ignore::DeprecationWarning",
-    "ignore::PendingDeprecationWarning",
-]
-
-[tool.coverage.run]
-source = ["src/starhtml"]
-omit = ["*/tests/*", "*/test_*.py"]
-=======
 dependencies = [
     "starlette",
  "uvicorn[standard]",
@@ -69,40 +25,10 @@
 [build-system]
 requires = ["hatchling"]
 build-backend = "hatchling.build"
->>>>>>> f7cdc5f9
 
-[tool.coverage.report]
-exclude_lines = [
-    "pragma: no cover",
-    "def __repr__",
-    "if self.debug:",
-    "if __name__ == .__main__.:",
-    "raise NotImplementedError",
-    "pass",
-    "except ImportError:",
-]
+[tool.hatch.build.targets.wheel]
+packages = ["src/starhtml"]
 
-[tool.ruff]
-line-length = 120
-target-version = "py311"
-src = ["src", "tests", "demo"]
-
-<<<<<<< HEAD
-[tool.ruff.lint]
-select = [
-    "E",   # pycodestyle errors
-    "W",   # pycodestyle warnings
-    "F",   # pyflakes
-    "I",   # isort
-    "N",   # pep8-naming
-    "UP",  # pyupgrade
-    "B",   # flake8-bugbear
-    "C90", # mccabe complexity
-    "PL",  # pylint
-]
-ignore = [
-    "E501",     # Line length
-=======
 [tool.pytest.ini_options]
 minversion = "7.0"
 addopts = [
@@ -164,7 +90,6 @@
     "E501",     # Line length
     "E701",     # Multiple statements on one line - StarHTML uses concise style
     "W293",     # Blank line contains whitespace
->>>>>>> f7cdc5f9
     "PLR0913",  # Too many arguments
     "F403",     # Star imports - allowed for StarHTML demos
     "F405",     # May be undefined from star imports
@@ -193,11 +118,7 @@
 exclude = ["**/node_modules", "**/__pycache__", "**/.venv", "**/build", "**/dist"]
 pythonVersion = "3.11"
 pythonPlatform = "All"
-<<<<<<< HEAD
-typeCheckingMode = "off"
-=======
 typeCheckingMode = "standard"
->>>>>>> f7cdc5f9
 reportMissingImports = false
 reportMissingTypeStubs = false
 reportPrivateImportUsage = false
